--- conflicted
+++ resolved
@@ -1,45 +1,25 @@
 ﻿namespace HexaEngine.Vulkan
 {
-<<<<<<< HEAD
     using Hexa.NET.Vulkan;
     using HexaEngine.Core.Graphics;
-    using HexaEngine.Core.Unsafes;
+    using Hexa.NET.Utilities;
     using HexaEngine.Core.Windows.Events;
-    using Silk.NET.SDL;
+    using Hexa.NET.SDL2;
     using System;
-=======
-    using Hexa.NET.SDL2;
-    using Hexa.NET.Utilities;
-    using HexaEngine.Core.Graphics;
-    using HexaEngine.Core.Windows.Events;
-    using Silk.NET.Vulkan;
-    using System;
-    using Fence = Silk.NET.Vulkan.Fence;
-    using Semaphore = Silk.NET.Vulkan.Semaphore;
->>>>>>> 5be11b6c
+    using VkSurfaceKHR = Hexa.NET.Vulkan.VkSurfaceKHR;
 
     public unsafe class VulkanSwapChain : ISwapChain
     {
         public VulkanGraphicsDevice device;
-<<<<<<< HEAD
-        private Window* window;
+        private SDLWindow* window;
         private readonly VkSurfaceKHR surface;
+        private readonly SwapChainDescription? swapChainDescription;
+        private readonly SwapChainFullscreenDescription? fullscreenDescription;
         public VkSwapchainKHR SwapChain;
         public UnsafeList<VkImage> SwapChainImages = new();
         public VkFormat format;
         public VkExtent2D extent;
         public UnsafeList<VkImageView> SwapChainImageViews = new();
-=======
-        private SDLWindow* window;
-        private readonly SurfaceKHR surface;
-        private readonly SwapChainDescription? swapChainDescription;
-        private readonly SwapChainFullscreenDescription? fullscreenDescription;
-        public SwapchainKHR SwapChain;
-        public UnsafeList<Image> SwapChainImages = new();
-        public Silk.NET.Vulkan.Format format;
-        public Extent2D extent;
-        public UnsafeList<ImageView> SwapChainImageViews = new();
->>>>>>> 5be11b6c
 
         private readonly UnsafeList<VkSemaphore> imageAvailableSemaphores = new();
         private readonly UnsafeList<VkSemaphore> renderFinishedSemaphores = new();
@@ -52,11 +32,7 @@
         private bool disposedValue;
         private const int MAX_FRAMES_IN_FLIGHT = 2;
 
-<<<<<<< HEAD
-        public VulkanSwapChain(VulkanGraphicsDevice device, Window* window, VkSurfaceKHR surface)
-=======
-        public VulkanSwapChain(VulkanGraphicsDevice device, SDLWindow* window, SurfaceKHR surface, SwapChainDescription? swapChainDescription, SwapChainFullscreenDescription? fullscreenDescription)
->>>>>>> 5be11b6c
+        public VulkanSwapChain(VulkanGraphicsDevice device, SDLWindow* window, VkSurfaceKHR surface, SwapChainDescription? swapChainDescription, SwapChainFullscreenDescription? fullscreenDescription)
         {
             this.device = device;
             this.window = window;
@@ -129,15 +105,9 @@
             }
 
             SwapChain = swapchainKHR;
-<<<<<<< HEAD
             Vulkan.VkGetSwapchainImagesKHR(device.Device, swapchainKHR, &imageCount, null);
-            SwapChainImages.Resize(imageCount);
+            SwapChainImages.Resize((int)imageCount);
             Vulkan.VkGetSwapchainImagesKHR(device.Device, swapchainKHR, &imageCount, SwapChainImages.Data);
-=======
-            VulkanAdapter.KhrSwapchain.GetSwapchainImages(device.Device, swapchainKHR, &imageCount, null);
-            SwapChainImages.Resize((int)imageCount);
-            VulkanAdapter.KhrSwapchain.GetSwapchainImages(device.Device, swapchainKHR, &imageCount, SwapChainImages.Data);
->>>>>>> 5be11b6c
 
             format = surfaceFormat.Format;
             this.extent = extent;
@@ -255,13 +225,8 @@
 
             if (formatCount != 0)
             {
-<<<<<<< HEAD
-                details.Formats.Resize(formatCount);
+                details.Formats.Resize((int)formatCount);
                 Vulkan.VkGetPhysicalDeviceSurfaceFormatsKHR(device, surface, &formatCount, details.Formats.Data);
-=======
-                details.Formats.Resize((int)formatCount);
-                VulkanAdapter.KhrSurface.GetPhysicalDeviceSurfaceFormats(device, surface, &formatCount, details.Formats.Data);
->>>>>>> 5be11b6c
             }
 
             uint presentModeCount;
@@ -269,13 +234,8 @@
 
             if (presentModeCount != 0)
             {
-<<<<<<< HEAD
-                details.PresentModes.Resize(presentModeCount);
+                details.PresentModes.Resize((int)presentModeCount);
                 Vulkan.VkGetPhysicalDeviceSurfacePresentModesKHR(device, surface, &presentModeCount, details.PresentModes.Data);
-=======
-                details.PresentModes.Resize((int)presentModeCount);
-                VulkanAdapter.KhrSurface.GetPhysicalDeviceSurfacePresentModes(device, surface, &presentModeCount, details.PresentModes.Data);
->>>>>>> 5be11b6c
             }
 
             return details;
