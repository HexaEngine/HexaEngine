--- conflicted
+++ resolved
@@ -1,44 +1,26 @@
 ﻿namespace HexaEngine.Vulkan
 {
-<<<<<<< HEAD
     using Hexa.NET.Vulkan;
     using HexaEngine.Core;
-=======
     using Hexa.NET.SDL2;
     using Hexa.NET.Utilities;
->>>>>>> 5be11b6c
     using HexaEngine.Core.Debugging.Device;
     using HexaEngine.Core.Graphics;
     using HexaEngine.Core.Windows;
     using Silk.NET.Core.Native;
-<<<<<<< HEAD
-    using Silk.NET.SDL;
-=======
-    using Silk.NET.Vulkan;
-    using Silk.NET.Vulkan.Extensions.KHR;
->>>>>>> 5be11b6c
     using System;
     using System.Collections.Generic;
     using System.Diagnostics;
     using System.Runtime.CompilerServices;
     using System.Runtime.InteropServices;
+    using VkInstance = Hexa.NET.Vulkan.VkInstance;
+    using VkSurfaceKHR = Hexa.NET.Vulkan.VkSurfaceKHR;
 
     public unsafe class VulkanAdapter : IGraphicsAdapter, IDisposable
     {
-<<<<<<< HEAD
-        public static readonly Sdl Sdl = Application.Sdl;
-
         public VkInstance Instance;
         public VkDebugUtilsMessengerEXT DebugMessenger;
         public VkPhysicalDevice PhysicalDevice;
-=======
-        public static readonly Vk Vk = Vk.GetApi();
-        public static readonly KhrSwapchain KhrSwapchain = new(Vk.Context);
-        public static readonly KhrSurface KhrSurface = new(Vk.Context);
-        public Instance Instance;
-        public DebugUtilsMessengerEXT DebugMessenger;
-        public PhysicalDevice PhysicalDevice;
->>>>>>> 5be11b6c
         private bool disposedValue;
 
         public GraphicsBackend Backend { get; } = GraphicsBackend.Vulkan;
@@ -170,13 +152,8 @@
             uint extensionCount;
             Vulkan.VkEnumerateDeviceExtensionProperties(device, (byte*)null, &extensionCount, null);
 
-<<<<<<< HEAD
-            UnsafeList<VkExtensionProperties> availableExtensions = new(extensionCount);
+            UnsafeList<VkExtensionProperties> availableExtensions = new((int)extensionCount);
             Vulkan.VkEnumerateDeviceExtensionProperties(device, (byte*)null, &extensionCount, availableExtensions.Data);
-=======
-            UnsafeList<ExtensionProperties> availableExtensions = new((int)extensionCount);
-            Vk.EnumerateDeviceExtensionProperties(device, (byte*)null, &extensionCount, availableExtensions.Data);
->>>>>>> 5be11b6c
 
             SortedSet<string> requiredExtensions = new(DeviceExtensions);
 
@@ -479,15 +456,11 @@
             throw new NotImplementedException();
         }
 
-<<<<<<< HEAD
-        private VkSurfaceKHR CreateSurface(Window* window)
-=======
-        private SurfaceKHR CreateSurface(SDLWindow* window)
->>>>>>> 5be11b6c
+        private VkSurfaceKHR CreateSurface(SDLWindow* window)
         {
             VkSurfaceKHR surface;
             VkHandle handle = new(Instance.Handle);
-            SDL.VulkanCreateSurface(window, Instance.Handle, (VkSurfaceKHR*)&surface);
+            SDL.VulkanCreateSurface(window, Instance.Handle, (Hexa.NET.SDL2.VkSurfaceKHR*)&surface);
             return surface;
         }
 
